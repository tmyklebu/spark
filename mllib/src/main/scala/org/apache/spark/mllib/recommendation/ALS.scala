/*
 * Licensed to the Apache Software Foundation (ASF) under one or more
 * contributor license agreements.  See the NOTICE file distributed with
 * this work for additional information regarding copyright ownership.
 * The ASF licenses this file to You under the Apache License, Version 2.0
 * (the "License"); you may not use this file except in compliance with
 * the License.  You may obtain a copy of the License at
 *
 *    http://www.apache.org/licenses/LICENSE-2.0
 *
 * Unless required by applicable law or agreed to in writing, software
 * distributed under the License is distributed on an "AS IS" BASIS,
 * WITHOUT WARRANTIES OR CONDITIONS OF ANY KIND, either express or implied.
 * See the License for the specific language governing permissions and
 * limitations under the License.
 */

package org.apache.spark.mllib.recommendation

import scala.collection.mutable.{ArrayBuffer, BitSet}
import scala.math.{abs, sqrt}
import scala.util.Random
import scala.util.Sorting
import scala.util.hashing.byteswap32

import com.esotericsoftware.kryo.Kryo
import org.jblas.{DoubleMatrix, SimpleBlas, Solve}

import org.apache.spark.annotation.Experimental
import org.apache.spark.broadcast.Broadcast
import org.apache.spark.{Logging, HashPartitioner, Partitioner, SparkContext, SparkConf}
import org.apache.spark.storage.StorageLevel
import org.apache.spark.rdd.RDD
import org.apache.spark.serializer.KryoRegistrator
import org.apache.spark.SparkContext._
import org.apache.spark.util.Utils
import org.apache.spark.mllib.optimization.NNLSbyPCG

/**
 * Out-link information for a user or product block. This includes the original user/product IDs
 * of the elements within this block, and the list of destination blocks that each user or
 * product will need to send its feature vector to.
 */
private[recommendation] case class OutLinkBlock(elementIds: Array[Int], shouldSend: Array[BitSet])


/**
 * In-link information for a user (or product) block. This includes the original user/product IDs
 * of the elements within this block, as well as an array of indices and ratings that specify
 * which user in the block will be rated by which products from each product block (or vice-versa).
 * Specifically, if this InLinkBlock is for users, ratingsForBlock(b)(i) will contain two arrays,
 * indices and ratings, for the i'th product that will be sent to us by product block b (call this
 * P). These arrays represent the users that product P had ratings for (by their index in this
 * block), as well as the corresponding rating for each one. We can thus use this information when
 * we get product block b's message to update the corresponding users.
 */
private[recommendation] case class InLinkBlock(
  elementIds: Array[Int], ratingsForBlock: Array[Array[(Array[Int], Array[Double])]])


/**
 * :: Experimental ::
 * A more compact class to represent a rating than Tuple3[Int, Int, Double].
 */
@Experimental
case class Rating(val user: Int, val product: Int, val rating: Double)

/**
 * Alternating Least Squares matrix factorization.
 *
 * ALS attempts to estimate the ratings matrix `R` as the product of two lower-rank matrices,
 * `X` and `Y`, i.e. `X * Yt = R`. Typically these approximations are called 'factor' matrices.
 * The general approach is iterative. During each iteration, one of the factor matrices is held
 * constant, while the other is solved for using least squares. The newly-solved factor matrix is
 * then held constant while solving for the other factor matrix.
 *
 * This is a blocked implementation of the ALS factorization algorithm that groups the two sets
 * of factors (referred to as "users" and "products") into blocks and reduces communication by only
 * sending one copy of each user vector to each product block on each iteration, and only for the
 * product blocks that need that user's feature vector. This is achieved by precomputing some
 * information about the ratings matrix to determine the "out-links" of each user (which blocks of
 * products it will contribute to) and "in-link" information for each product (which of the feature
 * vectors it receives from each user block it will depend on). This allows us to send only an
 * array of feature vectors between each user block and product block, and have the product block
 * find the users' ratings and update the products based on these messages.
 *
 * For implicit preference data, the algorithm used is based on
 * "Collaborative Filtering for Implicit Feedback Datasets", available at
 * [[http://dx.doi.org/10.1109/ICDM.2008.22]], adapted for the blocked approach used here.
 *
 * Essentially instead of finding the low-rank approximations to the rating matrix `R`,
 * this finds the approximations for a preference matrix `P` where the elements of `P` are 1 if
 * r > 0 and 0 if r = 0. The ratings then act as 'confidence' values related to strength of
 * indicated user
 * preferences rather than explicit ratings given to items.
 */
class ALS private (
    private var numBlocks: Int,
    private var rank: Int,
    private var iterations: Int,
    private var lambda: Double,
    private var implicitPrefs: Boolean,
    private var alpha: Double,
    private var seed: Long = System.nanoTime()
  ) extends Serializable with Logging {

  /**
   * Constructs an ALS instance with default parameters: {numBlocks: -1, rank: 10, iterations: 10,
   * lambda: 0.01, implicitPrefs: false, alpha: 1.0}.
   */
  def this() = this(-1, 10, 10, 0.01, false, 1.0)

  /**
   * Set the number of blocks to parallelize the computation into; pass -1 for an auto-configured
   * number of blocks. Default: -1.
   */
  def setBlocks(numBlocks: Int): ALS = {
    this.numBlocks = numBlocks
    this
  }

  private var partitioner: Partitioner = null

  /** Set the rank of the feature matrices computed (number of features). Default: 10. */
  def setRank(rank: Int): ALS = {
    this.rank = rank
    this
  }

  /** Set the number of iterations to run. Default: 10. */
  def setIterations(iterations: Int): ALS = {
    this.iterations = iterations
    this
  }

  /** Set the regularization parameter, lambda. Default: 0.01. */
  def setLambda(lambda: Double): ALS = {
    this.lambda = lambda
    this
  }

  /** Sets whether to use implicit preference. Default: false. */
  def setImplicitPrefs(implicitPrefs: Boolean): ALS = {
    this.implicitPrefs = implicitPrefs
    this
  }

  /**
   * :: Experimental ::
   * Sets the constant used in computing confidence in implicit ALS. Default: 1.0.
   */
  @Experimental
  def setAlpha(alpha: Double): ALS = {
    this.alpha = alpha
    this
  }

  /** Sets a random seed to have deterministic results. */
  def setSeed(seed: Long): ALS = {
    this.seed = seed
    this
  }

  /** If true, do alternating nonnegative least squares. */
  private var nonnegative = false

  /**
   * Set whether the least-squares problems solved at each iteration should have
   * nonnegativity constraints.
   */
  def setNonnegative(b: Boolean): ALS = {
    this.nonnegative = b
    this
  }

  /**
   * Run ALS with the configured parameters on an input RDD of (user, product, rating) triples.
   * Returns a MatrixFactorizationModel with feature vectors for each user and product.
   */
  def run(ratings: RDD[Rating]): MatrixFactorizationModel = {
    val sc = ratings.context

    val numBlocks = if (this.numBlocks == -1) {
      math.max(sc.defaultParallelism, ratings.partitions.size / 2)
    } else {
      this.numBlocks
    }

    partitioner = new Partitioner {
      val numPartitions = numBlocks

      def getPartition(x: Any): Int = {
        Utils.nonNegativeMod(byteswap32(x.asInstanceOf[Int]), numPartitions)
      }
    }

    val ratingsByUserBlock = ratings.map{ rating =>
      (partitioner.getPartition(rating.user), rating)
    }
    val ratingsByProductBlock = ratings.map{ rating =>
      (partitioner.getPartition(rating.product),
        Rating(rating.product, rating.user, rating.rating))
    }

    val (userInLinks, userOutLinks) = makeLinkRDDs(numBlocks, ratingsByUserBlock)
    val (productInLinks, productOutLinks) = makeLinkRDDs(numBlocks, ratingsByProductBlock)

    // Initialize user and product factors randomly, but use a deterministic seed for each
    // partition so that fault recovery works
    val seedGen = new Random(seed)
    val seed1 = seedGen.nextInt()
    val seed2 = seedGen.nextInt()
    var users = userOutLinks.mapPartitionsWithIndex { (index, itr) =>
      val rand = new Random(byteswap32(seed1 ^ index))
      itr.map { case (x, y) =>
        (x, y.elementIds.map(_ => randomFactor(rank, rand)))
      }
    }
    var products = productOutLinks.mapPartitionsWithIndex { (index, itr) =>
      val rand = new Random(byteswap32(seed2 ^ index))
      itr.map { case (x, y) =>
        (x, y.elementIds.map(_ => randomFactor(rank, rand)))
      }
    }

    if (implicitPrefs) {
      for (iter <- 1 to iterations) {
        // perform ALS update
        logInfo("Re-computing I given U (Iteration %d/%d)".format(iter, iterations))
        // Persist users because it will be called twice.
        users.persist()
        val YtY = Some(sc.broadcast(computeYtY(users)))
        val previousProducts = products
        products = updateFeatures(users, userOutLinks, productInLinks, partitioner, rank, lambda,
          alpha, YtY)
        previousProducts.unpersist()
        logInfo("Re-computing U given I (Iteration %d/%d)".format(iter, iterations))
        products.persist()
        val XtX = Some(sc.broadcast(computeYtY(products)))
        val previousUsers = users
        users = updateFeatures(products, productOutLinks, userInLinks, partitioner, rank, lambda,
          alpha, XtX)
        previousUsers.unpersist()
      }
    } else {
      for (iter <- 1 to iterations) {
        // perform ALS update
        logInfo("Re-computing I given U (Iteration %d/%d)".format(iter, iterations))
        products = updateFeatures(users, userOutLinks, productInLinks, partitioner, rank, lambda,
          alpha, YtY = None)
        logInfo("Re-computing U given I (Iteration %d/%d)".format(iter, iterations))
        users = updateFeatures(products, productOutLinks, userInLinks, partitioner, rank, lambda,
          alpha, YtY = None)
      }
    }

    // The last `products` will be used twice. One to generate the last `users` and the other to
    // generate `productsOut`. So we cache it for better performance.
    products.persist()

    // Flatten and cache the two final RDDs to un-block them
    val usersOut = unblockFactors(users, userOutLinks)
    val productsOut = unblockFactors(products, productOutLinks)

    usersOut.persist()
    productsOut.persist()

    // Materialize usersOut and productsOut.
    usersOut.count()
    productsOut.count()

    products.unpersist()

    // Clean up.
    userInLinks.unpersist()
    userOutLinks.unpersist()
    productInLinks.unpersist()
    productOutLinks.unpersist()

    new MatrixFactorizationModel(rank, usersOut, productsOut)
  }

  /**
   * Computes the (`rank x rank`) matrix `YtY`, where `Y` is the (`nui x rank`) matrix of factors
   * for each user (or product), in a distributed fashion.
   *
   * @param factors the (block-distributed) user or product factor vectors
   * @return YtY - whose value is only used in the implicit preference model
   */
  private def computeYtY(factors: RDD[(Int, Array[Array[Double]])]) = {
    val n = rank * (rank + 1) / 2
    val LYtY = factors.values.aggregate(new DoubleMatrix(n))( seqOp = (L, Y) => {
      Y.foreach(y => dspr(1.0, wrapDoubleArray(y), L))
      L
    }, combOp = (L1, L2) => {
      L1.addi(L2)
    })
    val YtY = new DoubleMatrix(rank, rank)
    fillFullMatrix(LYtY, YtY)
    YtY
  }

  /**
   * Adds alpha * x * x.t to a matrix in-place. This is the same as BLAS's DSPR.
   *
   * @param L the lower triangular part of the matrix packed in an array (row major)
   */
  private def dspr(alpha: Double, x: DoubleMatrix, L: DoubleMatrix) = {
    val n = x.length
    var i = 0
    var j = 0
    var idx = 0
    var axi = 0.0
    val xd = x.data
    val Ld = L.data
    while (i < n) {
      axi = alpha * xd(i)
      j = 0
      while (j <= i) {
        Ld(idx) += axi * xd(j)
        j += 1
        idx += 1
      }
      i += 1
    }
  }

  /**
   * Wrap a double array in a DoubleMatrix without creating garbage.
   * This is a temporary fix for jblas 1.2.3; it should be safe to move back to the
   * DoubleMatrix(double[]) constructor come jblas 1.2.4.
   */
  private def wrapDoubleArray(v: Array[Double]): DoubleMatrix = {
    new DoubleMatrix(v.length, 1, v: _*)
  }

  /**
   * Flatten out blocked user or product factors into an RDD of (id, factor vector) pairs
   */
  private def unblockFactors(blockedFactors: RDD[(Int, Array[Array[Double]])],
                     outLinks: RDD[(Int, OutLinkBlock)]) = {
    blockedFactors.join(outLinks).flatMap{ case (b, (factors, outLinkBlock)) =>
      for (i <- 0 until factors.length) yield (outLinkBlock.elementIds(i), factors(i))
    }
  }

  /**
   * Make the out-links table for a block of the users (or products) dataset given the list of
   * (user, product, rating) values for the users in that block (or the opposite for products).
   */
  private def makeOutLinkBlock(numBlocks: Int, ratings: Array[Rating]): OutLinkBlock = {
    val userIds = ratings.map(_.user).distinct.sorted
    val numUsers = userIds.length
    val userIdToPos = userIds.zipWithIndex.toMap
    val shouldSend = Array.fill(numUsers)(new BitSet(numBlocks))
    for (r <- ratings) {
      shouldSend(userIdToPos(r.user))(partitioner.getPartition(r.product)) = true
    }
    OutLinkBlock(userIds, shouldSend)
  }

  /**
   * Make the in-links table for a block of the users (or products) dataset given a list of
   * (user, product, rating) values for the users in that block (or the opposite for products).
   */
  private def makeInLinkBlock(numBlocks: Int, ratings: Array[Rating]): InLinkBlock = {
    val userIds = ratings.map(_.user).distinct.sorted
    val numUsers = userIds.length
    val userIdToPos = userIds.zipWithIndex.toMap
    // Split out our ratings by product block
    val blockRatings = Array.fill(numBlocks)(new ArrayBuffer[Rating])
    for (r <- ratings) {
      blockRatings(partitioner.getPartition(r.product)) += r
    }
    val ratingsForBlock = new Array[Array[(Array[Int], Array[Double])]](numBlocks)
    for (productBlock <- 0 until numBlocks) {
      // Create an array of (product, Seq(Rating)) ratings
      val groupedRatings = blockRatings(productBlock).groupBy(_.product).toArray
      // Sort them by product ID
      val ordering = new Ordering[(Int, ArrayBuffer[Rating])] {
        def compare(a: (Int, ArrayBuffer[Rating]), b: (Int, ArrayBuffer[Rating])): Int =
            a._1 - b._1
      }
      Sorting.quickSort(groupedRatings)(ordering)
      // Translate the user IDs to indices based on userIdToPos
      ratingsForBlock(productBlock) = groupedRatings.map { case (p, rs) =>
        (rs.view.map(r => userIdToPos(r.user)).toArray, rs.view.map(_.rating).toArray)
      }
    }
    InLinkBlock(userIds, ratingsForBlock)
  }

  /**
   * Make RDDs of InLinkBlocks and OutLinkBlocks given an RDD of (blockId, (u, p, r)) values for
   * the users (or (blockId, (p, u, r)) for the products). We create these simultaneously to avoid
   * having to shuffle the (blockId, (u, p, r)) RDD twice, or to cache it.
   */
  private def makeLinkRDDs(numBlocks: Int, ratings: RDD[(Int, Rating)])
    : (RDD[(Int, InLinkBlock)], RDD[(Int, OutLinkBlock)]) =
  {
    val grouped = ratings.partitionBy(new HashPartitioner(numBlocks))
    val links = grouped.mapPartitionsWithIndex((blockId, elements) => {
      val ratings = elements.map{_._2}.toArray
      val inLinkBlock = makeInLinkBlock(numBlocks, ratings)
      val outLinkBlock = makeOutLinkBlock(numBlocks, ratings)
      Iterator.single((blockId, (inLinkBlock, outLinkBlock)))
    }, true)
    val inLinks = links.mapValues(_._1)
    val outLinks = links.mapValues(_._2)
    inLinks.persist(StorageLevel.MEMORY_AND_DISK)
    outLinks.persist(StorageLevel.MEMORY_AND_DISK)
    (inLinks, outLinks)
  }

  /**
   * Make a random factor vector with the given random.
   */
  private def randomFactor(rank: Int, rand: Random): Array[Double] = {
    // Choose a unit vector uniformly at random from the unit sphere, but from the
    // "first quadrant" where all elements are nonnegative. This can be done by choosing
    // elements distributed as Normal(0,1) and taking the absolute value, and then normalizing.
    // This appears to create factorizations that have a slightly better reconstruction
    // (<1%) compared picking elements uniformly at random in [0,1].
    val factor = Array.fill(rank)(abs(rand.nextGaussian()))
    val norm = sqrt(factor.map(x => x * x).sum)
    factor.map(x => x / norm)
  }

  /**
   * Compute the user feature vectors given the current products (or vice-versa). This first joins
   * the products with their out-links to generate a set of messages to each destination block
   * (specifically, the features for the products that user block cares about), then groups these
   * by destination and joins them with the in-link info to figure out how to update each user.
   * It returns an RDD of new feature vectors for each user block.
   */
  private def updateFeatures(
      products: RDD[(Int, Array[Array[Double]])],
      productOutLinks: RDD[(Int, OutLinkBlock)],
      userInLinks: RDD[(Int, InLinkBlock)],
      partitioner: Partitioner,
      rank: Int,
      lambda: Double,
      alpha: Double,
      YtY: Option[Broadcast[DoubleMatrix]])
    : RDD[(Int, Array[Array[Double]])] =
  {
    val numBlocks = products.partitions.size
    productOutLinks.join(products).flatMap { case (bid, (outLinkBlock, factors)) =>
        val toSend = Array.fill(numBlocks)(new ArrayBuffer[Array[Double]])
        for (p <- 0 until outLinkBlock.elementIds.length; userBlock <- 0 until numBlocks) {
          if (outLinkBlock.shouldSend(p)(userBlock)) {
            toSend(userBlock) += factors(p)
          }
        }
        toSend.zipWithIndex.map{ case (buf, idx) => (idx, (bid, buf.toArray)) }
    }.groupByKey(partitioner)
     .join(userInLinks)
     .mapValues{ case (messages, inLinkBlock) =>
        updateBlock(messages, inLinkBlock, rank, lambda, alpha, YtY)
      }
  }

  /**
   * Compute the new feature vectors for a block of the users matrix given the list of factors
   * it received from each product and its InLinkBlock.
   */
  private def updateBlock(messages: Iterable[(Int, Array[Array[Double]])], inLinkBlock: InLinkBlock,
      rank: Int, lambda: Double, alpha: Double, YtY: Option[Broadcast[DoubleMatrix]])
    : Array[Array[Double]] =
  {
    // Sort the incoming block factor messages by block ID and make them an array
    val blockFactors = messages.toSeq.sortBy(_._1).map(_._2).toArray // Array[Array[Double]]
    val numBlocks = blockFactors.length
    val numUsers = inLinkBlock.elementIds.length

    // We'll sum up the XtXes using vectors that represent only the lower-triangular part, since
    // the matrices are symmetric
    val triangleSize = rank * (rank + 1) / 2
    val userXtX = Array.fill(numUsers)(DoubleMatrix.zeros(triangleSize))
    val userXy = Array.fill(numUsers)(DoubleMatrix.zeros(rank))

    // Some temp variables to avoid memory allocation
    val tempXtX = DoubleMatrix.zeros(triangleSize)
    val fullXtX = DoubleMatrix.zeros(rank, rank)

    // Compute the XtX and Xy values for each user by adding products it rated in each product
    // block
    for (productBlock <- 0 until numBlocks) {
      for (p <- 0 until blockFactors(productBlock).length) {
        val x = wrapDoubleArray(blockFactors(productBlock)(p))
        tempXtX.fill(0.0)
        dspr(1.0, x, tempXtX)
        val (us, rs) = inLinkBlock.ratingsForBlock(productBlock)(p)
        for (i <- 0 until us.length) {
          if (implicitPrefs) {
            // Extension to the original paper to handle rs(i) < 0. confidence is a function
            // of |rs(i)| instead so that it is never negative:
            val confidence = 1 + alpha * abs(rs(i))
            SimpleBlas.axpy(confidence - 1.0, tempXtX, userXtX(us(i)))
            // For rs(i) < 0, the corresponding entry in P is 0 now, not 1 -- negative rs(i)
            // means we try to reconstruct 0. We add terms only where P = 1, so, term below
            // is now only added for rs(i) > 0:
            if (rs(i) > 0) {
              SimpleBlas.axpy(confidence, x, userXy(us(i)))
            }
          } else {
            userXtX(us(i)).addi(tempXtX)
            SimpleBlas.axpy(rs(i), x, userXy(us(i)))
          }
        }
      }
    }

    // Solve the least-squares problem for each user and return the new feature vectors
    Array.range(0, numUsers).map { index =>
      // Compute the full XtX matrix from the lower-triangular part we got above
      fillFullMatrix(userXtX(index), fullXtX)
      // Add regularization
      (0 until rank).foreach(i => fullXtX.data(i*rank + i) += lambda)
      // Solve the resulting matrix, which is symmetric and positive-definite
      if (implicitPrefs) {
        solveLeastSquares(fullXtX.addi(YtY.get.value), userXy(index))
      } else {
        solveLeastSquares(fullXtX, userXy(index))
      }
    }
  }

  /**
   * Given A^T A and A^T b, find the x minimising ||Ax - b||_2, possibly subject
   * to nonnegativity constraints if `nonnegative` is true.
   */
  def solveLeastSquares(ata: DoubleMatrix, atb: DoubleMatrix): Array[Double] = {
    if (!nonnegative) {
      Solve.solvePositive(ata, atb).data
    } else {
      NNLSbyPCG.solve(ata, atb, true)
    }
  }

  /**
   * Given a triangular matrix in the order of fillXtX above, compute the full symmetric square
   * matrix that it represents, storing it into destMatrix.
   */
  private def fillFullMatrix(triangularMatrix: DoubleMatrix, destMatrix: DoubleMatrix) {
    val rank = destMatrix.rows
    var i = 0
    var pos = 0
    while (i < rank) {
      var j = 0
      while (j <= i) {
        destMatrix.data(i*rank + j) = triangularMatrix.data(pos)
        destMatrix.data(j*rank + i) = triangularMatrix.data(pos)
        pos += 1
        j += 1
      }
      i += 1
    }
  }
}


/**
 * Top-level methods for calling Alternating Least Squares (ALS) matrix factorization.
 */
object ALS {

  /**
   * Train a matrix factorization model given an RDD of ratings given by users to some products,
   * in the form of (userID, productID, rating) pairs. We approximate the ratings matrix as the
   * product of two lower-rank matrices of a given rank (number of features). To solve for these
   * features, we run a given number of iterations of ALS. This is done using a level of
<<<<<<< HEAD
   * parallelism given by `blocks`, partitioning the data using the Partitioner `partitioner`.
   *
   * @param ratings     RDD of (userID, productID, rating) pairs
   * @param rank        number of features to use
   * @param iterations  number of iterations of ALS (recommended: 10-20)
   * @param lambda      regularization factor (recommended: 0.01)
   * @param blocks      level of parallelism to split computation into
   * @param seed        random seed
   * @param partitioner Partitioner mapping users and products to partitions
   * @param nonnegative Whether to impose nonnegativity constraints
   */
  def train(
      ratings: RDD[Rating],
      rank: Int,
      iterations: Int,
      lambda: Double,
      blocks: Int,
      seed: Long,
      partitioner: Partitioner,
      nonnegative: Boolean) = {
    val als = new ALS(blocks, rank, iterations, lambda, false, 1.0, seed)
    als.setPartitioner(partitioner)
    if (nonnegative) als.setNonnegative(true)
    als.run(ratings)
  }

  /**
   * Train a matrix factorization model given an RDD of ratings given by users to some products,
   * in the form of (userID, productID, rating) pairs. We approximate the ratings matrix as the
   * product of two lower-rank matrices of a given rank (number of features). To solve for these
   * features, we run a given number of iterations of ALS. This is done using a level of
   * parallelism given by `blocks`, partitioning the data using the Partitioner `partitioner`.
   *
   * @param ratings     RDD of (userID, productID, rating) pairs
   * @param rank        number of features to use
   * @param iterations  number of iterations of ALS (recommended: 10-20)
   * @param lambda      regularization factor (recommended: 0.01)
   * @param blocks      level of parallelism to split computation into
   * @param seed        random seed
   * @param partitioner Partitioner mapping users and products to partitions
   */
  def train(
      ratings: RDD[Rating],
      rank: Int,
      iterations: Int,
      lambda: Double,
      blocks: Int,
      seed: Long,
      partitioner: Partitioner) = {
    val als = new ALS(blocks, rank, iterations, lambda, false, 1.0, seed)
    als.setPartitioner(partitioner)
    als.run(ratings)
  }

  /**
   * Train a matrix factorization model given an RDD of ratings given by users to some products,
   * in the form of (userID, productID, rating) pairs. We approximate the ratings matrix as the
   * product of two lower-rank matrices of a given rank (number of features). To solve for these
   * features, we run a given number of iterations of ALS. This is done using a level of
=======
>>>>>>> 23d6f91b
   * parallelism given by `blocks`.
   *
   * @param ratings    RDD of (userID, productID, rating) pairs
   * @param rank       number of features to use
   * @param iterations number of iterations of ALS (recommended: 10-20)
   * @param lambda     regularization factor (recommended: 0.01)
   * @param blocks     level of parallelism to split computation into
   * @param seed       random seed
   */
  def train(
      ratings: RDD[Rating],
      rank: Int,
      iterations: Int,
      lambda: Double,
      blocks: Int,
      seed: Long
    ): MatrixFactorizationModel = {
    new ALS(blocks, rank, iterations, lambda, false, 1.0, seed).run(ratings)
  }

  /**
   * Train a matrix factorization model given an RDD of ratings given by users to some products,
   * in the form of (userID, productID, rating) pairs. We approximate the ratings matrix as the
   * product of two lower-rank matrices of a given rank (number of features). To solve for these
   * features, we run a given number of iterations of ALS. This is done using a level of
   * parallelism given by `blocks`.
   *
   * @param ratings    RDD of (userID, productID, rating) pairs
   * @param rank       number of features to use
   * @param iterations number of iterations of ALS (recommended: 10-20)
   * @param lambda     regularization factor (recommended: 0.01)
   * @param blocks     level of parallelism to split computation into
   */
  def train(
      ratings: RDD[Rating],
      rank: Int,
      iterations: Int,
      lambda: Double,
      blocks: Int
    ): MatrixFactorizationModel = {
    new ALS(blocks, rank, iterations, lambda, false, 1.0).run(ratings)
  }

  /**
   * Train a matrix factorization model given an RDD of ratings given by users to some products,
   * in the form of (userID, productID, rating) pairs. We approximate the ratings matrix as the
   * product of two lower-rank matrices of a given rank (number of features). To solve for these
   * features, we run a given number of iterations of ALS. The level of parallelism is determined
   * automatically based on the number of partitions in `ratings`.
   *
   * @param ratings    RDD of (userID, productID, rating) pairs
   * @param rank       number of features to use
   * @param iterations number of iterations of ALS (recommended: 10-20)
   * @param lambda     regularization factor (recommended: 0.01)
   */
  def train(ratings: RDD[Rating], rank: Int, iterations: Int, lambda: Double)
    : MatrixFactorizationModel = {
    train(ratings, rank, iterations, lambda, -1)
  }

  /**
   * Train a matrix factorization model given an RDD of ratings given by users to some products,
   * in the form of (userID, productID, rating) pairs. We approximate the ratings matrix as the
   * product of two lower-rank matrices of a given rank (number of features). To solve for these
   * features, we run a given number of iterations of ALS. The level of parallelism is determined
   * automatically based on the number of partitions in `ratings`.
   *
   * @param ratings    RDD of (userID, productID, rating) pairs
   * @param rank       number of features to use
   * @param iterations number of iterations of ALS (recommended: 10-20)
   */
  def train(ratings: RDD[Rating], rank: Int, iterations: Int)
    : MatrixFactorizationModel = {
    train(ratings, rank, iterations, 0.01, -1)
  }

  /**
   * Train a matrix factorization model given an RDD of 'implicit preferences' given by users
   * to some products, in the form of (userID, productID, preference) pairs. We approximate the
   * ratings matrix as the product of two lower-rank matrices of a given rank (number of features).
   * To solve for these features, we run a given number of iterations of ALS. This is done using
   * a level of parallelism given by `blocks`.
   *
   * @param ratings    RDD of (userID, productID, rating) pairs
   * @param rank       number of features to use
   * @param iterations number of iterations of ALS (recommended: 10-20)
   * @param lambda     regularization factor (recommended: 0.01)
   * @param blocks     level of parallelism to split computation into
   * @param alpha      confidence parameter (only applies when immplicitPrefs = true)
   * @param seed       random seed
<<<<<<< HEAD
   * @param partitioner Partitioner for partitioning users and products
   * @param nonnegative Whether to impose nonnegativity upon the user and product factors
   */
  def trainImplicit(
      ratings: RDD[Rating],
      rank: Int,
      iterations: Int,
      lambda: Double,
      blocks: Int,
      alpha: Double,
      seed: Long,
      partitioner: Partitioner,
      nonnegative: Boolean
    ): MatrixFactorizationModel = {
    new ALS(blocks, rank, iterations, lambda, true, alpha, seed)
      .setPartitioner(partitioner)
      .setNonnegative(nonnegative)
      .run(ratings)
  }

  /**
   * Train a matrix factorization model given an RDD of 'implicit preferences' given by users
   * to some products, in the form of (userID, productID, preference) pairs. We approximate the
   * ratings matrix as the product of two lower-rank matrices of a given rank (number of features).
   * To solve for these features, we run a given number of iterations of ALS. This is done using
   * a level of parallelism given by `blocks`.
   *
   * @param ratings    RDD of (userID, productID, rating) pairs
   * @param rank       number of features to use
   * @param iterations number of iterations of ALS (recommended: 10-20)
   * @param lambda     regularization factor (recommended: 0.01)
   * @param blocks     level of parallelism to split computation into
   * @param alpha      confidence parameter (only applies when immplicitPrefs = true)
   * @param seed       random seed
   * @param partitioner Partitioner for partitioning users and products
   */
  def trainImplicit(
      ratings: RDD[Rating],
      rank: Int,
      iterations: Int,
      lambda: Double,
      blocks: Int,
      alpha: Double,
      seed: Long,
      partitioner: Partitioner
    ): MatrixFactorizationModel = {
    new ALS(blocks, rank, iterations, lambda, true, alpha, seed)
      .setPartitioner(partitioner)
      .run(ratings)
  }

  /**
   * Train a matrix factorization model given an RDD of 'implicit preferences' given by users
   * to some products, in the form of (userID, productID, preference) pairs. We approximate the
   * ratings matrix as the product of two lower-rank matrices of a given rank (number of features).
   * To solve for these features, we run a given number of iterations of ALS. This is done using
   * a level of parallelism given by `blocks`.
   *
   * @param ratings    RDD of (userID, productID, rating) pairs
   * @param rank       number of features to use
   * @param iterations number of iterations of ALS (recommended: 10-20)
   * @param lambda     regularization factor (recommended: 0.01)
   * @param blocks     level of parallelism to split computation into
   * @param alpha      confidence parameter (only applies when immplicitPrefs = true)
   * @param seed       random seed
=======
>>>>>>> 23d6f91b
   */
  def trainImplicit(
      ratings: RDD[Rating],
      rank: Int,
      iterations: Int,
      lambda: Double,
      blocks: Int,
      alpha: Double,
      seed: Long
    ): MatrixFactorizationModel = {
    new ALS(blocks, rank, iterations, lambda, true, alpha, seed).run(ratings)
  }

  /**
   * Train a matrix factorization model given an RDD of 'implicit preferences' given by users
   * to some products, in the form of (userID, productID, preference) pairs. We approximate the
   * ratings matrix as the product of two lower-rank matrices of a given rank (number of features).
   * To solve for these features, we run a given number of iterations of ALS. This is done using
   * a level of parallelism given by `blocks`.
   *
   * @param ratings    RDD of (userID, productID, rating) pairs
   * @param rank       number of features to use
   * @param iterations number of iterations of ALS (recommended: 10-20)
   * @param lambda     regularization factor (recommended: 0.01)
   * @param blocks     level of parallelism to split computation into
   * @param alpha      confidence parameter (only applies when immplicitPrefs = true)
   */
  def trainImplicit(
      ratings: RDD[Rating],
      rank: Int,
      iterations: Int,
      lambda: Double,
      blocks: Int,
      alpha: Double
    ): MatrixFactorizationModel = {
    new ALS(blocks, rank, iterations, lambda, true, alpha).run(ratings)
  }

  /**
   * Train a matrix factorization model given an RDD of 'implicit preferences' given by users to
   * some products, in the form of (userID, productID, preference) pairs. We approximate the
   * ratings matrix as the product of two lower-rank matrices of a given rank (number of features).
   * To solve for these features, we run a given number of iterations of ALS. The level of
   * parallelism is determined automatically based on the number of partitions in `ratings`.
   *
   * @param ratings    RDD of (userID, productID, rating) pairs
   * @param rank       number of features to use
   * @param iterations number of iterations of ALS (recommended: 10-20)
   * @param lambda     regularization factor (recommended: 0.01)
   */
  def trainImplicit(ratings: RDD[Rating], rank: Int, iterations: Int, lambda: Double, alpha: Double)
    : MatrixFactorizationModel = {
    trainImplicit(ratings, rank, iterations, lambda, -1, alpha)
  }

  /**
   * Train a matrix factorization model given an RDD of 'implicit preferences' ratings given by
   * users to some products, in the form of (userID, productID, rating) pairs. We approximate the
   * ratings matrix as the product of two lower-rank matrices of a given rank (number of features).
   * To solve for these features, we run a given number of iterations of ALS. The level of
   * parallelism is determined automatically based on the number of partitions in `ratings`.
   * Model parameters `alpha` and `lambda` are set to reasonable default values
   *
   * @param ratings    RDD of (userID, productID, rating) pairs
   * @param rank       number of features to use
   * @param iterations number of iterations of ALS (recommended: 10-20)
   */
  def trainImplicit(ratings: RDD[Rating], rank: Int, iterations: Int)
    : MatrixFactorizationModel = {
    trainImplicit(ratings, rank, iterations, 0.01, -1, 1.0)
  }

  private class ALSRegistrator extends KryoRegistrator {
    override def registerClasses(kryo: Kryo) {
      kryo.register(classOf[Rating])
    }
  }

  def main(args: Array[String]) {
    if (args.length < 5 || args.length > 9) {
      println("Usage: ALS <master> <ratings_file> <rank> <iterations> <output_dir> " +
        "[<lambda>] [<implicitPrefs>] [<alpha>] [<blocks>]")
      System.exit(1)
    }
    val (master, ratingsFile, rank, iters, outputDir) =
      (args(0), args(1), args(2).toInt, args(3).toInt, args(4))
    val lambda = if (args.length >= 6) args(5).toDouble else 0.01
    val implicitPrefs = if (args.length >= 7) args(6).toBoolean else false
    val alpha = if (args.length >= 8) args(7).toDouble else 1
    val blocks = if (args.length == 9) args(8).toInt else -1
    val conf = new SparkConf()
      .set("spark.serializer", "org.apache.spark.serializer.KryoSerializer")
      .set("spark.kryo.registrator",  classOf[ALSRegistrator].getName)
      .set("spark.kryo.referenceTracking", "false")
      .set("spark.kryoserializer.buffer.mb", "8")
      .set("spark.locality.wait", "10000")
    val sc = new SparkContext(master, "ALS", conf)

    val ratings = sc.textFile(ratingsFile).map { line =>
      val fields = line.split(',')
      Rating(fields(0).toInt, fields(1).toInt, fields(2).toDouble)
    }
    val model = new ALS(rank = rank, iterations = iters, lambda = lambda,
      numBlocks = blocks, implicitPrefs = implicitPrefs, alpha = alpha).run(ratings)

    model.userFeatures.map{ case (id, vec) => id + "," + vec.mkString(" ") }
                      .saveAsTextFile(outputDir + "/userFeatures")
    model.productFeatures.map{ case (id, vec) => id + "," + vec.mkString(" ") }
                         .saveAsTextFile(outputDir + "/productFeatures")
    println("Final user/product features written to " + outputDir)
    sc.stop()
  }
}<|MERGE_RESOLUTION|>--- conflicted
+++ resolved
@@ -570,8 +570,7 @@
    * in the form of (userID, productID, rating) pairs. We approximate the ratings matrix as the
    * product of two lower-rank matrices of a given rank (number of features). To solve for these
    * features, we run a given number of iterations of ALS. This is done using a level of
-<<<<<<< HEAD
-   * parallelism given by `blocks`, partitioning the data using the Partitioner `partitioner`.
+   * parallelism given by `blocks`.
    *
    * @param ratings     RDD of (userID, productID, rating) pairs
    * @param rank        number of features to use
@@ -579,7 +578,6 @@
    * @param lambda      regularization factor (recommended: 0.01)
    * @param blocks      level of parallelism to split computation into
    * @param seed        random seed
-   * @param partitioner Partitioner mapping users and products to partitions
    * @param nonnegative Whether to impose nonnegativity constraints
    */
   def train(
@@ -589,10 +587,8 @@
       lambda: Double,
       blocks: Int,
       seed: Long,
-      partitioner: Partitioner,
       nonnegative: Boolean) = {
     val als = new ALS(blocks, rank, iterations, lambda, false, 1.0, seed)
-    als.setPartitioner(partitioner)
     if (nonnegative) als.setNonnegative(true)
     als.run(ratings)
   }
@@ -602,36 +598,6 @@
    * in the form of (userID, productID, rating) pairs. We approximate the ratings matrix as the
    * product of two lower-rank matrices of a given rank (number of features). To solve for these
    * features, we run a given number of iterations of ALS. This is done using a level of
-   * parallelism given by `blocks`, partitioning the data using the Partitioner `partitioner`.
-   *
-   * @param ratings     RDD of (userID, productID, rating) pairs
-   * @param rank        number of features to use
-   * @param iterations  number of iterations of ALS (recommended: 10-20)
-   * @param lambda      regularization factor (recommended: 0.01)
-   * @param blocks      level of parallelism to split computation into
-   * @param seed        random seed
-   * @param partitioner Partitioner mapping users and products to partitions
-   */
-  def train(
-      ratings: RDD[Rating],
-      rank: Int,
-      iterations: Int,
-      lambda: Double,
-      blocks: Int,
-      seed: Long,
-      partitioner: Partitioner) = {
-    val als = new ALS(blocks, rank, iterations, lambda, false, 1.0, seed)
-    als.setPartitioner(partitioner)
-    als.run(ratings)
-  }
-
-  /**
-   * Train a matrix factorization model given an RDD of ratings given by users to some products,
-   * in the form of (userID, productID, rating) pairs. We approximate the ratings matrix as the
-   * product of two lower-rank matrices of a given rank (number of features). To solve for these
-   * features, we run a given number of iterations of ALS. This is done using a level of
-=======
->>>>>>> 23d6f91b
    * parallelism given by `blocks`.
    *
    * @param ratings    RDD of (userID, productID, rating) pairs
@@ -722,8 +688,6 @@
    * @param blocks     level of parallelism to split computation into
    * @param alpha      confidence parameter (only applies when immplicitPrefs = true)
    * @param seed       random seed
-<<<<<<< HEAD
-   * @param partitioner Partitioner for partitioning users and products
    * @param nonnegative Whether to impose nonnegativity upon the user and product factors
    */
   def trainImplicit(
@@ -734,11 +698,9 @@
       blocks: Int,
       alpha: Double,
       seed: Long,
-      partitioner: Partitioner,
       nonnegative: Boolean
     ): MatrixFactorizationModel = {
     new ALS(blocks, rank, iterations, lambda, true, alpha, seed)
-      .setPartitioner(partitioner)
       .setNonnegative(nonnegative)
       .run(ratings)
   }
@@ -757,39 +719,6 @@
    * @param blocks     level of parallelism to split computation into
    * @param alpha      confidence parameter (only applies when immplicitPrefs = true)
    * @param seed       random seed
-   * @param partitioner Partitioner for partitioning users and products
-   */
-  def trainImplicit(
-      ratings: RDD[Rating],
-      rank: Int,
-      iterations: Int,
-      lambda: Double,
-      blocks: Int,
-      alpha: Double,
-      seed: Long,
-      partitioner: Partitioner
-    ): MatrixFactorizationModel = {
-    new ALS(blocks, rank, iterations, lambda, true, alpha, seed)
-      .setPartitioner(partitioner)
-      .run(ratings)
-  }
-
-  /**
-   * Train a matrix factorization model given an RDD of 'implicit preferences' given by users
-   * to some products, in the form of (userID, productID, preference) pairs. We approximate the
-   * ratings matrix as the product of two lower-rank matrices of a given rank (number of features).
-   * To solve for these features, we run a given number of iterations of ALS. This is done using
-   * a level of parallelism given by `blocks`.
-   *
-   * @param ratings    RDD of (userID, productID, rating) pairs
-   * @param rank       number of features to use
-   * @param iterations number of iterations of ALS (recommended: 10-20)
-   * @param lambda     regularization factor (recommended: 0.01)
-   * @param blocks     level of parallelism to split computation into
-   * @param alpha      confidence parameter (only applies when immplicitPrefs = true)
-   * @param seed       random seed
-=======
->>>>>>> 23d6f91b
    */
   def trainImplicit(
       ratings: RDD[Rating],
